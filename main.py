--- conflicted
+++ resolved
@@ -82,24 +82,15 @@
     analysis = tune.run(
         get_energy_trainer(setup_sm_digits),
         config={
-<<<<<<< HEAD
-            "lr": tune.loguniform(1e-5, 1e-1),
-            "n_hidden": tune.randint(4, 512),
-            "model": tune.choice(["conv", "resnet"]),
-            "batch_size": tune.randint(128, 1024),
-            "prior_scale_factor": tune.loguniform(1e-1, 1e2)
-        },
-        scheduler=ASHAScheduler(metric="loss_ais", mode="min"),
-        num_samples=2,
-=======
             "lr": tune.loguniform(1e-4, 1e-1),
             "n_hidden": tune.randint(4, 48),
             "model": tune.choice(["conv", "resnet"]),
+            "batch_size": tune.randint(128, 1024),
+            "prior_scale_factor": tune.loguniform(1e-1, 1e2),
             "sampler": tune.choice(["mala", "langevin", "tempered mala"])
         },
         scheduler=ASHAScheduler(metric="loss_ais", mode="min"),
         num_samples=30,
->>>>>>> 797bdbf8
         checkpoint_freq=10,
         checkpoint_at_end=True,
         resources_per_trial={
